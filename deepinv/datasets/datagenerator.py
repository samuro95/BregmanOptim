--- conflicted
+++ resolved
@@ -246,13 +246,9 @@
             if save_physics_generator_params:
                 for k, p in params0.items():
                     hf.create_dataset(
-<<<<<<< HEAD
-                        f"{k}_train", (n_train_g,) + p.shape[1:], dtype=p.cpu().numpy().dtype
-=======
                         f"{k}_train",
                         (n_train_g,) + p.shape[1:],
                         dtype=p.cpu().numpy().dtype,
->>>>>>> 2a6e2f79
                     )
 
             index = 0
