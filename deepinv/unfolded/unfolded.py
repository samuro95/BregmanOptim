import torch
import torch.nn as nn
from deepinv.optim.optim_iterators import *
from deepinv.optim.data_fidelity import L2
from deepinv.optim.optimizers import BaseOptim, str_to_class


class BaseUnfold(BaseOptim):
    r"""
    Base class for unfolded algorithms.

    Enables to turn any proximal algorithm into an unfolded algorithm, i.e. an algorithm
    that can be trained end-to-end, with learnable parameters. Recall that the algorithms have the
    following form (see :meth:`deepinv.unfolded`):


    .. math::
        \begin{aligned}
        z_{k+1} &= \operatorname{step}_f(x_k, z_k, y, A, \lambda, \gamma, ...)\\
        x_{k+1} &= \operatorname{step}_g(x_k, z_k, y, A, \sigma, ...)
        \end{aligned}


    where :math:`\operatorname{step}_f` and :math:`\operatorname{step}_g` are learnable modules encompassing external
    parameters such as the measurement operator through the physics module :math:`A`, the data-fidelity term :math:`f`,
    a prior term :math:`g`, stepsizes...


    :param list trainable_params: List of parameters to be trained. Each parameter is a key of the `params_algo` dictionary for the :class:`deepinv.optim.optim_iterators.BaseIterator` class.
    :param callable custom_g_step: Custom gStep module. Default: None.
    :param callable custom_f_step: Custom fStep module. Default: None.
    :param torch.device device: Device on which to perform the computations. Default: `torch.device("cpu")`.
    :param kwargs: Keyword arguments to be passed to the :class:`deepinv.optim.optim_iterators.BaseIterator` class.
    """

    def __init__(
        self,
        iterator,
        trainable_params=[],
        custom_g_step=None,
        custom_f_step=None,
        device="cpu",
        **kwargs
    ):
<<<<<<< HEAD
        super().__init__(*args, **kwargs)
=======
        super(BaseUnfold, self).__init__(iterator, **kwargs)

>>>>>>> 34f13f2e
        for param_key in trainable_params:
            if param_key in self.init_params_algo.keys():
                param_value = self.init_params_algo[param_key]
                self.init_params_algo[param_key] = nn.ParameterList(
                    [nn.Parameter(torch.tensor(el).to(device)) for el in param_value]
                )
        self.init_params_algo = nn.ParameterDict(self.init_params_algo)
        self.params_algo = self.init_params_algo.copy()
        self.prior = nn.ModuleList(self.prior)

        if custom_g_step is not None:
            self.iterator.g_step = custom_g_step
        if custom_f_step is not None:
            self.iterator.f_step = custom_f_step


<<<<<<< HEAD
def unfolded_builder(
    algo, data_fidelity=L2(), F_fn=None, g_first=False, beta=1.0, **kwargs
=======
def Unfolded(
    algo,
    trainable_params=[],
    data_fidelity=L2(),
    F_fn=None,
    g_first=False,
    beta=1.0,
    bregman_potential="L2",
    **kwargs
>>>>>>> 34f13f2e
):
    r"""
    Function building the appropriate Unfolded architecture.

    :param algo: either name of the algorithm to be used, or an iterator. If an algorithm name (string), should be either `"PGD"`, `"ADMM"`, `"HQS"`, `"CP"` or `"DRS"`.
<<<<<<< HEAD
    :param deepinv.optim.data_fidelity data_fidelity: data fidelity term in the optimisation problem.
    :param F_fn: Custom user input cost function. default: None.
    :param bool g_first: whether to perform the step on :math:`g` before that on :math:`f` before or not. default: False
=======
    :param deepinv.optim.DataFidelity data_fidelity: data fidelity term in the optimization problem.
    :param F_fn: Custom user input cost function. Default: None.
    :param g_first: whether to perform the step on :math:`g` before that on :math:`f` before or not. Default: False.
>>>>>>> 34f13f2e
    :param float beta: relaxation parameter in the fixed point algorithm. Default: `1.0`.
    """
<<<<<<< HEAD
    explicit_prior = (
        kwargs["prior"][0].explicit_prior
        if isinstance(kwargs["prior"], list)
        else kwargs["prior"].explicit_prior
    )
    if F_fn is None and explicit_prior:

        def F_fn(x, prior, cur_params, y, physics):
            return cur_params["lambda"] * data_fidelity(x, y, physics) + prior.g(
                x, cur_params["g_param"]
            )

        has_cost = True
    else:
        has_cost = False

=======
>>>>>>> 34f13f2e
    if isinstance(algo, str):
        iterator_fn = str_to_class(algo + "Iteration")
        iterator = iterator_fn(
            data_fidelity=data_fidelity,
            g_first=g_first,
            beta=beta,
            F_fn=F_fn,
<<<<<<< HEAD
            has_cost=has_cost,
        )
    else:
        iterator = algo
    return BaseUnfold(iterator, has_cost=has_cost, **kwargs)
=======
            bregman_potential=bregman_potential,
        )
    else:
        iterator = algo
    kwargs["F_fn"] = F_fn
    return BaseUnfold(iterator, trainable_params=trainable_params, **kwargs)
>>>>>>> 34f13f2e
<|MERGE_RESOLUTION|>--- conflicted
+++ resolved
@@ -42,12 +42,7 @@
         device="cpu",
         **kwargs
     ):
-<<<<<<< HEAD
         super().__init__(*args, **kwargs)
-=======
-        super(BaseUnfold, self).__init__(iterator, **kwargs)
-
->>>>>>> 34f13f2e
         for param_key in trainable_params:
             if param_key in self.init_params_algo.keys():
                 param_value = self.init_params_algo[param_key]
@@ -64,37 +59,18 @@
             self.iterator.f_step = custom_f_step
 
 
-<<<<<<< HEAD
 def unfolded_builder(
     algo, data_fidelity=L2(), F_fn=None, g_first=False, beta=1.0, **kwargs
-=======
-def Unfolded(
-    algo,
-    trainable_params=[],
-    data_fidelity=L2(),
-    F_fn=None,
-    g_first=False,
-    beta=1.0,
-    bregman_potential="L2",
-    **kwargs
->>>>>>> 34f13f2e
 ):
     r"""
     Function building the appropriate Unfolded architecture.
 
     :param algo: either name of the algorithm to be used, or an iterator. If an algorithm name (string), should be either `"PGD"`, `"ADMM"`, `"HQS"`, `"CP"` or `"DRS"`.
-<<<<<<< HEAD
     :param deepinv.optim.data_fidelity data_fidelity: data fidelity term in the optimisation problem.
     :param F_fn: Custom user input cost function. default: None.
     :param bool g_first: whether to perform the step on :math:`g` before that on :math:`f` before or not. default: False
-=======
-    :param deepinv.optim.DataFidelity data_fidelity: data fidelity term in the optimization problem.
-    :param F_fn: Custom user input cost function. Default: None.
-    :param g_first: whether to perform the step on :math:`g` before that on :math:`f` before or not. Default: False.
->>>>>>> 34f13f2e
     :param float beta: relaxation parameter in the fixed point algorithm. Default: `1.0`.
     """
-<<<<<<< HEAD
     explicit_prior = (
         kwargs["prior"][0].explicit_prior
         if isinstance(kwargs["prior"], list)
@@ -111,8 +87,6 @@
     else:
         has_cost = False
 
-=======
->>>>>>> 34f13f2e
     if isinstance(algo, str):
         iterator_fn = str_to_class(algo + "Iteration")
         iterator = iterator_fn(
@@ -120,17 +94,8 @@
             g_first=g_first,
             beta=beta,
             F_fn=F_fn,
-<<<<<<< HEAD
             has_cost=has_cost,
         )
     else:
         iterator = algo
-    return BaseUnfold(iterator, has_cost=has_cost, **kwargs)
-=======
-            bregman_potential=bregman_potential,
-        )
-    else:
-        iterator = algo
-    kwargs["F_fn"] = F_fn
-    return BaseUnfold(iterator, trainable_params=trainable_params, **kwargs)
->>>>>>> 34f13f2e
+    return BaseUnfold(iterator, has_cost=has_cost, **kwargs)