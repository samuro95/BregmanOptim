import torch.nn as nn
import torch
import numpy as np
import time as time

import deepinv.optim
from deepinv.models import ScoreDenoiser
from tqdm import tqdm
from deepinv.optim.utils import check_conv


class Welford:
    r"""
    Welford's algorithm for calculating mean and variance

    https://doi.org/10.2307/1266577
    """

    def __init__(self, x):
        self.k = 1
        self.M = x.clone()
        self.S = torch.zeros_like(x)

    def update(self, x):
        self.k += 1
        Mnext = self.M + (x - self.M) / self.k
        self.S = self.S + (x - self.M) * (x - Mnext)
        self.M = Mnext

    def mean(self):
        return self.M

    def var(self):
        return self.S / (self.k - 1)


def refl_projbox(x, lower: torch.Tensor, upper: torch.Tensor) -> torch.Tensor:
    x = torch.abs(x)
    return torch.clamp(x, min=lower, max=upper)


def projbox(x, lower: torch.Tensor, upper: torch.Tensor) -> torch.Tensor:
    return torch.clamp(x, min=lower, max=upper)


class MCMC(nn.Module):
    r"""
    Base class for Markov Chain Monte Carlo sampling.

    This class can be used to create new MCMC samplers, by only defining their kernel inside a torch.nn.Module:

    ::

        # define custom Markov kernel
        class MyKernel(torch.nn.Module):
            def __init__(self, iterator_params)
                super().__init__()
                self.iterator_params = iterator_params

            def forward(self, x):
                # run one sampling kernel iteration
                new_x = f(x, iterator_params)
                return new_x

        class MySampler(MCMC):
            def __init__(self, prior, data_fidelity, iterator_params,
                         max_iter=1e3, burnin_ratio=.1, clip=(-1,2), verbose=True):
                # generate an iterator
                iterator = MyKernel(step_size=step_size, alpha=alpha)
                # set the params of the base class
                super().__init__(iterator, prior, data_fidelity, alpha=alpha,  max_iter=max_iter,
                                 burnin_ratio=burnin_ratio, clip=clip, verbose=verbose)

        # create the sampler
        sampler = MySampler(prior, data_fidelity, iterator_params)

        # compute posterior mean and variance of reconstruction of measurement y
        mean, var = sampler(y, physics)


    This class computes the mean and variance of the chain using Welford's algorithm, which avoids storing the whole
    MCMC chain.

    :param deepinv.models.ScoreDenoiser prior: negative log-prior based on a trained or model-based denoiser.
    :param deepinv.optim.DataFidelity data_fidelity: negative log-likelihood function linked with the
        noise distribution in the acquisition physics.
    :param int max_iter: number of Monte Carlo iterations.
    :param int thinning: Thins the Markov Chain by an integer :math:`\geq 1` (i.e., keeping one out of ``thinning``
        samples to compute posterior statistics).
    :param float burnin_ratio: percentage of iterations used for burn-in period, should be set between 0 and 1.
        The burn-in samples are discarded constant with a numerical algorithm.
    :param tuple clip: Tuple containing the box-constraints :math:`[a,b]`.
        If ``None``, the algorithm will not project the samples.
    :param float crit_conv: Threshold for verifying the convergence of the mean and variance estimates.
    :param bool verbose: prints progress of the algorithm.

    """

    def __init__(
        self,
        iterator: torch.nn.Module,
        prior: ScoreDenoiser,
        data_fidelity: deepinv.optim.DataFidelity,
        max_iter=1e3,
        burnin_ratio=0.2,
        thinning=10,
        clip=(-1.0, 2.0),
        thresh_conv=1e-3,
        crit_conv="residual",
<<<<<<< HEAD
=======
        save_chain=False,
        g_statistic=lambda x: x,
>>>>>>> 71743d65
        verbose=False,
    ):
        super(MCMC, self).__init__()

        self.iterator = iterator
        self.prior = prior
        self.likelihood = data_fidelity
        self.C_set = clip
        self.thinning = thinning
        self.max_iter = int(max_iter)
        self.thresh_conv = thresh_conv
        self.crit_conv = crit_conv
        self.burnin_iter = int(burnin_ratio * max_iter)
        self.verbose = verbose
        self.mean_convergence = False
        self.var_convergence = False
        self.g_function = g_statistic
        self.save_chain = save_chain
        self.chain = []

    def forward(self, y, physics, seed=None):
        r"""
        Runs an MCMC chain to obtain the posterior mean and variance of the reconstruction of the measurements y.

        :param torch.tensor y: Measurements
        :param deepinv.physics.Physics physics: Forward operator associated with the measurements
        :param float seed: Random seed for generating the MCMC samples
        :return: (tuple of torch.tensor) containing the posterior mean and variance.
        """
        with torch.no_grad():
            if seed:
                np.random.seed(seed)
                torch.manual_seed(seed)

            # Algorithm parameters
            if self.C_set:
                C_lower_lim = self.C_set[0]
                C_upper_lim = self.C_set[1]

            # Initialization
            x = physics.A_adjoint(y)  # .cuda(device).detach().clone()

            # MCMC loop
            start_time = time.time()
            statistics = Welford(self.g_function(x))

            self.mean_convergence = False
            self.var_convergence = False
            for it in tqdm(range(self.max_iter), disable=(not self.verbose)):
                x = self.iterator(
                    x, y, physics, likelihood=self.likelihood, prior=self.prior
                )

                if self.C_set:
                    x = projbox(x, C_lower_lim, C_upper_lim)

                if it > self.burnin_iter and (it % self.thinning) == 0:
                    if it >= (self.max_iter - self.thinning):
                        mean_prev = statistics.mean().clone()
                        var_prev = statistics.var().clone()
                    statistics.update(self.g_function(x))

                    if self.save_chain:
                        self.chain.append(x.clone())

            if self.verbose:
                if torch.cuda.is_available():
                    torch.cuda.synchronize()
                end_time = time.time()
                elapsed = end_time - start_time
                print(f"MCMC sampling finished! elapsed time={elapsed} seconds")

            if (
                check_conv(
                    {"est": (mean_prev,)},
                    {"est": (statistics.mean(),)},
                    it,
                    self.crit_conv,
                    self.thresh_conv,
                    self.verbose,
                )
                and it > 1
            ):
                self.mean_convergence = True

            if (
                check_conv(
                    {"est": (var_prev,)},
                    {"est": (statistics.var(),)},
                    it,
                    self.crit_conv,
                    self.thresh_conv,
                    self.verbose,
                )
                and it > 1
            ):
                self.var_convergence = True

        return statistics.mean(), statistics.var()

    def get_chain(self):
        r"""
        Returns the thinned MCMC chain (after burn-in iterations)
        """
        return self.chain

    def mean_has_converged(self):
        r"""
        Returns a boolean indicating if the posterior mean verifies the convergence criteria.
        """
        return self.mean_convergence

    def var_has_converged(self):
        r"""
        Returns a boolean indicating if the posterior variance verifies the convergence criteria.
        """
        return self.var_convergence


class ULAIterator(nn.Module):
    def __init__(self, step_size, alpha, sigma):
        super().__init__()
        self.step_size = step_size
        self.alpha = alpha
        self.noise_std = np.sqrt(2 * step_size)
        self.sigma = sigma

    def forward(self, x, y, physics, likelihood, prior):
        noise = torch.randn_like(x) * self.noise_std
        lhood = -likelihood.grad(x, y, physics)
        lprior = -prior(x, self.sigma) * self.alpha
        return x + self.step_size * (lhood + lprior) + noise


class ULA(MCMC):
    r"""
    Plug-and-Play Unadjusted Langevin Algorithm.

    The algorithm runs the following markov chain iteration
    https://arxiv.org/abs/2103.04715 :

    .. math::

        x_{k+1} = \Pi_{[a,b]} \left(x_{k} + \eta \nabla \log p(y|A,x_k) +
        \eta \alpha \nabla \log p(x_{k}) + \sqrt{2\eta}z_{k+1} \right).

    where :math:`x_{k}` is the :math:`k` th sample of the Markov chain,
    :math:`\log p(y|x)` is the log-likelihood function, :math:`\log p(x)` is the log-prior
    :math:`\eta>0` is the step size, :math:`\alpha>0` controls the amount of regularization,
    :math:`\Pi_{[a,b]}(x)` projects the entries of :math:`x` to the interval :math:`[a,b]` and
    :math:`z\sim \mathcal{N}(0,I)` is a standard Gaussian vector.


    - PnP-ULA assumes that the denoiser is :math:`L`-Lipschitz differentiable
    - For convergence, ULA required step_size smaller than :math:`\frac{1}{L+\|A\|_2^2}`

<<<<<<< HEAD
    :param deepinv.models.ScoreDenoiser prior: negative log-prior based on a trained or model-based denoiser.
    :param deepinv.optim.DataFidelity data_fidelity: negative log-likelihood function linked with the
=======
    :param deepinv.models.ScoreDenoiser, torch.nn.Module prior: negative log-prior based on a trained or model-based denoiser.
    :param deepinv.optim.DataFidelity, torch.nn.Module data_fidelity: negative log-likelihood function linked with the
>>>>>>> 71743d65
        noise distribution in the acquisition physics.
    :param float step_size: step size :math:`\eta>0` of the algorithm.
        Tip: use :meth:`deepinv.physics.Physics.compute_norm()` to compute the Lipschitz constant of the forward operator.
    :param float alpha: regularization parameter :math:`\alpha`
    :param int max_iter: number of Monte Carlo iterations.
    :param int thinning: Thins the Markov Chain by an integer :math:`\geq 1` (i.e., keeping one out of ``thinning``
        samples to compute posterior statistics).
    :param float burnin_ratio: percentage of iterations used for burn-in period, should be set between 0 and 1.
        The burn-in samples are discarded constant with a numerical algorithm.
    :param tuple clip: Tuple containing the box-constraints :math:`[a,b]`.
        If ``None``, the algorithm will not project the samples.
    :param float crit_conv: Threshold for verifying the convergence of the mean and variance estimates.
    :param bool verbose: prints progress of the algorithm.

    """

    def __init__(
        self,
        prior,
        data_fidelity,
        step_size=1.0,
        alpha=1.0,
        max_iter=1e3,
        thinning=5,
        burnin_ratio=0.2,
        clip=(-1.0, 2.0),
        thresh_conv=1e-3,
<<<<<<< HEAD
=======
        save_chain=False,
        g_statistic=lambda x: x,
>>>>>>> 71743d65
        verbose=False,
        sigma=None,
    ):
        iterator = ULAIterator(step_size=step_size, alpha=alpha, sigma=sigma)
        super().__init__(
            iterator,
            prior,
            data_fidelity,
            max_iter=max_iter,
            thresh_conv=thresh_conv,
<<<<<<< HEAD
            burnin_ratio=burnin_ratio,
            clip=clip,
=======
            g_statistic=g_statistic,
            burnin_ratio=burnin_ratio,
            clip=clip,
            thinning=thinning,
            save_chain=save_chain,
>>>>>>> 71743d65
            verbose=verbose,
        )


class SKRockIterator(nn.Module):
    def __init__(self, step_size, alpha, inner_iter, eta, sigma):
        super().__init__()
        self.step_size = step_size
        self.alpha = alpha
        self.eta = eta
        self.inner_iter = inner_iter
        self.noise_std = np.sqrt(2 * step_size)
        self.sigma = sigma

    def forward(self, x, y, physics, likelihood, prior):
        posterior = lambda u: likelihood.grad(u, y, physics) + self.alpha * prior(
            u, self.sigma
        )

        # First kind Chebyshev function
        T_s = lambda s, u: np.cosh(s * np.arccosh(u))
        # First derivative Chebyshev polynomial first kind
        T_prime_s = lambda s, u: s * np.sinh(s * np.arccosh(u)) / np.sqrt(u**2 - 1)

        w0 = 1 + self.eta / (self.inner_iter**2)  # parameter \omega_0
        w1 = T_s(self.inner_iter, w0) / T_prime_s(
            self.inner_iter, w0
        )  # parameter \omega_1
        mu1 = w1 / w0  # parameter \mu_1
        nu1 = self.inner_iter * w1 / 2  # parameter \nu_1
        kappa1 = self.inner_iter * (w1 / w0)  # parameter \kappa_1

        # sampling the variable x
        noise = np.sqrt(2 * self.step_size) * torch.randn_like(x)  # diffusion term

        # first internal iteration (s=1)
        xts_2 = x.clone()
        xts = (
            x.clone()
            - mu1 * self.step_size * posterior(x + nu1 * noise)
            + kappa1 * noise
        )

        for js in range(
            2, self.inner_iter + 1
        ):  # s=2,...,self.inner_iter SK-ROCK internal iterations
            xts_1 = xts.clone()
            mu = 2 * w1 * T_s(js - 1, w0) / T_s(js, w0)  # parameter \mu_js
            nu = 2 * w0 * T_s(js - 1, w0) / T_s(js, w0)  # parameter \nu_js
            kappa = 1 - nu  # parameter \kappa_js
            xts = -mu * self.step_size * posterior(xts) + nu * xts + kappa * xts_2
            xts_2 = xts_1

        return xts  # new sample produced by the SK-ROCK algorithm


class SKRock(MCMC):
    r"""
    Plug-and-Play SKROCK algorithm.

    Obtains samples of the posterior distribution using an orthogonal Runge-Kutta-Chebyshev stochastic
    approximation to accelerate the standard Unadjusted Langevin Algorithm.

    The algorithm was introduced in "Accelerating proximal Markov chain Monte Carlo by using an explicit stabilised method"
    by L. Vargas, M. Pereyra and K. Zygalakis (https://arxiv.org/abs/1908.08845)

    - SKROCK assumes that the denoiser is :math:`L`-Lipschitz differentiable
    - For convergence, SKROCK required step_size smaller than :math:`\frac{1}{L+\|A\|_2^2}`

<<<<<<< HEAD
    :param deepinv.models.ScoreDenoiser prior: negative log-prior based on a trained or model-based denoiser.
    :param deepinv.optim.DataFidelity data_fidelity: negative log-likelihood function linked with the
=======
    :param deepinv.models.ScoreDenoiser, torch.nn.Module prior: negative log-prior based on a trained or model-based denoiser.
    :param deepinv.optim.DataFidelity, torch.nn.Module data_fidelity: negative log-likelihood function linked with the
>>>>>>> 71743d65
        noise distribution in the acquisition physics.
    :param float step_size: Step size of the algorithm. Tip: use physics.lipschitz to compute the Lipschitz
    :param float eta: :math:`\eta` SKROCK damping parameter.
    :param float alpha: regularization parameter :math:`\alpha`.
    :param int inner_iter: Number of inner SKROCK iterations.
    :param int max_iter: Number of outer iterations.
    :param int thinning: Thins the Markov Chain by an integer :math:`\geq 1` (i.e., keeping one out of ``thinning``
        samples to compute posterior statistics).
    :param float burnin_ratio: percentage of iterations used for burn-in period. The burn-in samples are discarded
        constant with a numerical algorithm.
    :param tuple clip: Tuple containing the box-constraints :math:`[a,b]`.
        If ``None``, the algorithm will not project the samples.
    :param bool verbose: prints progress of the algorithm.

    """

    def __init__(
        self,
        prior: ScoreDenoiser,
        data_fidelity,
        step_size=1.0,
        inner_iter=10,
        eta=0.05,
        alpha=1.0,
        max_iter=1e3,
        burnin_ratio=0.2,
        thinning=10,
        clip=(-1.0, 2.0),
        thresh_conv=1e-3,
<<<<<<< HEAD
=======
        save_chain=False,
>>>>>>> 71743d65
        verbose=False,
        sigma=None,
    ):
        iterator = SKRockIterator(
            step_size=step_size,
            alpha=alpha,
            inner_iter=inner_iter,
            eta=eta,
            sigma=sigma,
        )
        super().__init__(
            iterator,
            prior,
            data_fidelity,
            max_iter=max_iter,
            thresh_conv=thresh_conv,
            thinning=thinning,
            burnin_ratio=burnin_ratio,
            clip=clip,
<<<<<<< HEAD
=======
            save_chain=save_chain,
>>>>>>> 71743d65
            verbose=verbose,
        )


if __name__ == "__main__":
    import deepinv as dinv
    import torchvision
    from deepinv.optim.data_fidelity import L2

    x = torchvision.io.read_image("../../datasets/celeba/img_align_celeba/085307.jpg")
    x = x.unsqueeze(0).float().to(dinv.device) / 255
    # physics = dinv.physics.CompressedSensing(m=50000, fast=True, img_shape=(3, 218, 178), device=dinv.device)
    # physics = dinv.physics.Denoising()
    physics = dinv.physics.Inpainting(
        mask=0.95, tensor_size=(3, 218, 178), device=dinv.device
    )
    # physics = dinv.physics.BlurFFT(filter=dinv.physics.blur.gaussian_blur(sigma=(2,2)), img_size=x.shape[1:], device=dinv.device)

    sigma = 0.1
    physics.noise_model = dinv.physics.GaussianNoise(sigma)

    y = physics(x)

    likelihood = L2(sigma=sigma)

    # model_spec = {'name': 'median_filter', 'args': {'kernel_size': 3}}
    # model_spec = {'name': 'waveletprior', 'args': {'wv': 'db8', 'level': 4, 'device': dinv.device}}
    model_spec = {
        "name": "dncnn",
        "args": {
            "device": dinv.device,
            "in_channels": 3,
            "out_channels": 3,
            "pretrained": "download_lipschitz",
        },
    }

    prior = ScoreDenoiser(model_spec=model_spec, sigma_denoiser=2 / 255)

    f = ULA(
        prior,
        likelihood,
        max_iter=10000,
        burnin_ratio=0.3,
        verbose=True,
        alpha=0.9,
        step_size=0.01 * (sigma**2),
        clip=(-1, 2),
    )
<<<<<<< HEAD
=======

>>>>>>> 71743d65
    # f = SKRock(prior, likelihood, max_iter=1000, burnin_ratio=.3, verbose=True,
    #           alpha=.9, step_size=.1*(sigma**2), clip=(-1, 2))

    xmean, xvar = f(y, physics)

    print(str(f.mean_has_converged()))
    print(str(f.var_has_converged()))

    xnstd = xvar.sqrt()
    xnstd = xnstd / xnstd.flatten().max()

    dinv.utils.plot_debug(
        [physics.A_adjoint(y), x, xmean, xnstd],
        titles=["meas.", "ground-truth", "mean", "norm. std"],
    )<|MERGE_RESOLUTION|>--- conflicted
+++ resolved
@@ -107,11 +107,8 @@
         clip=(-1.0, 2.0),
         thresh_conv=1e-3,
         crit_conv="residual",
-<<<<<<< HEAD
-=======
         save_chain=False,
         g_statistic=lambda x: x,
->>>>>>> 71743d65
         verbose=False,
     ):
         super(MCMC, self).__init__()
@@ -268,13 +265,8 @@
     - PnP-ULA assumes that the denoiser is :math:`L`-Lipschitz differentiable
     - For convergence, ULA required step_size smaller than :math:`\frac{1}{L+\|A\|_2^2}`
 
-<<<<<<< HEAD
-    :param deepinv.models.ScoreDenoiser prior: negative log-prior based on a trained or model-based denoiser.
-    :param deepinv.optim.DataFidelity data_fidelity: negative log-likelihood function linked with the
-=======
     :param deepinv.models.ScoreDenoiser, torch.nn.Module prior: negative log-prior based on a trained or model-based denoiser.
     :param deepinv.optim.DataFidelity, torch.nn.Module data_fidelity: negative log-likelihood function linked with the
->>>>>>> 71743d65
         noise distribution in the acquisition physics.
     :param float step_size: step size :math:`\eta>0` of the algorithm.
         Tip: use :meth:`deepinv.physics.Physics.compute_norm()` to compute the Lipschitz constant of the forward operator.
@@ -302,11 +294,8 @@
         burnin_ratio=0.2,
         clip=(-1.0, 2.0),
         thresh_conv=1e-3,
-<<<<<<< HEAD
-=======
         save_chain=False,
         g_statistic=lambda x: x,
->>>>>>> 71743d65
         verbose=False,
         sigma=None,
     ):
@@ -317,16 +306,11 @@
             data_fidelity,
             max_iter=max_iter,
             thresh_conv=thresh_conv,
-<<<<<<< HEAD
-            burnin_ratio=burnin_ratio,
-            clip=clip,
-=======
             g_statistic=g_statistic,
             burnin_ratio=burnin_ratio,
             clip=clip,
             thinning=thinning,
             save_chain=save_chain,
->>>>>>> 71743d65
             verbose=verbose,
         )
 
@@ -396,13 +380,8 @@
     - SKROCK assumes that the denoiser is :math:`L`-Lipschitz differentiable
     - For convergence, SKROCK required step_size smaller than :math:`\frac{1}{L+\|A\|_2^2}`
 
-<<<<<<< HEAD
-    :param deepinv.models.ScoreDenoiser prior: negative log-prior based on a trained or model-based denoiser.
-    :param deepinv.optim.DataFidelity data_fidelity: negative log-likelihood function linked with the
-=======
     :param deepinv.models.ScoreDenoiser, torch.nn.Module prior: negative log-prior based on a trained or model-based denoiser.
     :param deepinv.optim.DataFidelity, torch.nn.Module data_fidelity: negative log-likelihood function linked with the
->>>>>>> 71743d65
         noise distribution in the acquisition physics.
     :param float step_size: Step size of the algorithm. Tip: use physics.lipschitz to compute the Lipschitz
     :param float eta: :math:`\eta` SKROCK damping parameter.
@@ -432,10 +411,7 @@
         thinning=10,
         clip=(-1.0, 2.0),
         thresh_conv=1e-3,
-<<<<<<< HEAD
-=======
         save_chain=False,
->>>>>>> 71743d65
         verbose=False,
         sigma=None,
     ):
@@ -455,10 +431,7 @@
             thinning=thinning,
             burnin_ratio=burnin_ratio,
             clip=clip,
-<<<<<<< HEAD
-=======
             save_chain=save_chain,
->>>>>>> 71743d65
             verbose=verbose,
         )
 
@@ -508,10 +481,6 @@
         step_size=0.01 * (sigma**2),
         clip=(-1, 2),
     )
-<<<<<<< HEAD
-=======
-
->>>>>>> 71743d65
     # f = SKRock(prior, likelihood, max_iter=1000, burnin_ratio=.3, verbose=True,
     #           alpha=.9, step_size=.1*(sigma**2), clip=(-1, 2))
 
