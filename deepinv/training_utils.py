--- conflicted
+++ resolved
@@ -217,12 +217,7 @@
                     imgs.append(torch2cpu(xlin[0, :, :, :].unsqueeze(0)))
                     imgs.append(torch2cpu(x1[0, :, :, :].unsqueeze(0)))
                     imgs.append(torch2cpu(x[0, :, :, :].unsqueeze(0)))
-<<<<<<< HEAD
-
-                if wandb_vis :
-=======
                 if wandb_vis:
->>>>>>> 0fff3494
                     n_plot = min(8,len(x))
                     imgs = []
                     if plot_input:
@@ -251,9 +246,9 @@
     test_std_psnr = np.std(psnr_net)
     pinv_psnr = np.mean(psnr_linear)
     pinv_std_psnr = np.std(psnr_linear)
-    if verbose: 
+    if verbose:
         print(f'Test PSNR: Linear Inv: {pinv_psnr:.2f}+-{pinv_std_psnr:.2f} dB | Model: {test_psnr:.2f}+-{test_std_psnr:.2f} dB. ')
-    if wandb_vis: 
+    if wandb_vis:
          wandb.log({
             "Test linear PSNR": pinv_psnr,
             "Test model PSNR": test_psnr})
