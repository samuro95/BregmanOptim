--- conflicted
+++ resolved
@@ -213,8 +213,7 @@
         if verbose:
             print(f'Processing data of operator {g+1} out of {G}')
         for i, (x, y) in enumerate(tqdm(dataloader)):
-            if verbose:
-                print(f'Processing batch {i+1} out of {len(dataloader)}')
+
             if type(x) is list or type(x) is tuple:
                 x = [s.to(device) for s in x]
             else:
@@ -222,87 +221,58 @@
 
             y = physics[g](x)
 
+            #y = y.to(device)
+
             with torch.no_grad():
                 x1 = model(y, physics[g], **kwargs)
 
             if g < show_operators and i == 0:
                 xlin = physics[g].A_adjoint(y)
-
                 if plot:
                     if plot_input:
                         imgs.append(torch2cpu(y[0, :, :, :].unsqueeze(0)))
                     imgs.append(torch2cpu(xlin[0, :, :, :].unsqueeze(0)))
                     imgs.append(torch2cpu(x1[0, :, :, :].unsqueeze(0)))
                     imgs.append(torch2cpu(x[0, :, :, :].unsqueeze(0)))
-
                 if wandb_vis:
-                    n_plot = min(8, len(x))
-                    imgs_wdb = []
+                    n_plot = min(8,len(x))
+                    imgs = []
                     if plot_input:
-<<<<<<< HEAD
-                        imgs_wdb.append(wandb.Image(y[:n_plot], caption="Input"))
-                    imgs_wdb.append(wandb.Image(xlin[:n_plot], caption="Linear"))
-                    imgs_wdb.append(wandb.Image(x1[:n_plot], caption="Estimated"))
-                    imgs_wdb.append(wandb.Image(x[:n_plot], caption="Ground Truth"))
-                    wandb.log({"images": imgs_wdb})
-=======
-                        imgs.append(wandb.Image(make_grid(y[:n_plot], nrow=int(math.sqrt(n_plot))+1),
-                                                caption="Input"))
-                    imgs.append(wandb.Image(make_grid(xlin[:n_plot], nrow=int(math.sqrt(n_plot))+1),
-                                            caption="Linear"))
-                    imgs.append(wandb.Image(make_grid(x1[:n_plot], nrow=int(math.sqrt(n_plot))+1),
-                                            caption="Estimated"))
-                    imgs.append(wandb.Image(make_grid(x[:n_plot], nrow=int(math.sqrt(n_plot))+1),
-                                            caption="Ground Truth"))
+                        imgs.append(wandb.Image(y[:n_plot], caption="Input"))
+                    imgs.append(wandb.Image(xlin[:n_plot], caption="Linear"))
+                    imgs.append(wandb.Image(x1[:n_plot], caption="Estimated"))
+                    imgs.append(wandb.Image(x[:n_plot], caption="Ground Truth"))
                     wandb.log({ "images": imgs})
->>>>>>> 0c66f443
 
             if save_folder is not None:
                 if not os.path.exists(save_folder):
                     os.makedirs(save_folder)
-<<<<<<< HEAD
-                imgs_save = []
+                imgs = []
                 name_imgs = []
                 xlin = physics[g].A_adjoint(y)
                 if len(y[0].shape) == 3:
                     print(y[0].shape)
-                    imgs_save.append(torch2cpu(y[0, :, :, :].unsqueeze(0)))
-=======
-                if not os.path.exists(save_folder + 'G' + str(g)):
-                    os.makedirs(save_folder + 'G' + str(g))
-                imgs = []
-                name_imgs = []
-                xlin = physics[g].A_adjoint(y)
-                if len(y[0].shape) == 3:
                     imgs.append(torch2cpu(y[0, :, :, :].unsqueeze(0)))
->>>>>>> 0c66f443
                     name_imgs.append('y')
-                imgs_save.append(torch2cpu(xlin[0, :, :, :].unsqueeze(0)))
+                imgs.append(torch2cpu(xlin[0, :, :, :].unsqueeze(0)))
                 name_imgs.append('xlin')
-                imgs_save.append(torch2cpu(x1[0, :, :, :].unsqueeze(0)))
+                imgs.append(torch2cpu(x1[0, :, :, :].unsqueeze(0)))
                 name_imgs.append('xest')
-                imgs_save.append(torch2cpu(x[0, :, :, :].unsqueeze(0)))
+                imgs.append(torch2cpu(x[0, :, :, :].unsqueeze(0)))
                 name_imgs.append('x')
 
-                for img, name_im in zip(imgs_save, name_imgs):
+                for img, name_im in zip(imgs, name_imgs):
                     im_save(save_folder + 'G' + str(g) + '/' + name_im + '_' + str(i) + '.png', img)
 
-            cur_psnr_linear = cal_psnr(physics[g].A_adjoint(y), x)
-            cur_psnr = cal_psnr(x1, x)
-            psnr_linear.append(cur_psnr_linear)
-            psnr_net.append(cur_psnr)
-            if verbose:
-                print(f'Test PSNR: Linear Inv: {cur_psnr_linear:.2f}| Model: {cur_psnr:.2f} dB. ')
+            psnr_linear.append(cal_psnr(physics[g].A_adjoint(y), x))
+            psnr_net.append(cal_psnr(x1, x))
 
     test_psnr = np.mean(psnr_net)
     test_std_psnr = np.std(psnr_net)
     pinv_psnr = np.mean(psnr_linear)
     pinv_std_psnr = np.std(psnr_linear)
-
     if verbose:
-        print(f'Test PSNR: Linear Inv: {pinv_psnr:.2f}+-{pinv_std_psnr:.2f} dB |'
-              f' Model: {test_psnr:.2f}+-{test_std_psnr:.2f} dB. ')
-
+        print(f'Test PSNR: Linear Inv: {pinv_psnr:.2f}+-{pinv_std_psnr:.2f} dB | Model: {test_psnr:.2f}+-{test_std_psnr:.2f} dB. ')
     if wandb_vis:
          wandb.log({
             "Test linear PSNR": pinv_psnr,
