# This is an implementation of https://arxiv.org/abs/1707.06474
import torch
import torch.nn as nn


class PrimalBlock(nn.Module):
<<<<<<< HEAD
    def __init__(self, in_channels=2, out_channels=1, depth=3, bias=True, nf=5):
        """
        TODO: add doc
=======
    def __init__(self, in_channels=5, out_channels=3, depth=3, bias=True, nf=5):
        r"""
        Primal block for primal-dual network.

        Primal variables are images of shape (batch_size, in_channels, height, width). The input of each
        primal block is the concatenation of the current primal variable and the backprojected dual variable along
        the channel dimension. The output of each primal block is the current primal variable.

        :param int in_channels: number of input channels. Default: 6.
        :param int out_channels: number of output channels. Default: 3.
        :param int depth: number of convolutional layers in the block. Default: 3.
        :param bool bias: whether to use bias in convolutional layers. Default: True.
        :param int nf: number of features in the convolutional layers. Default: 5.
>>>>>>> d872bdf5
        """
        super(PrimalBlock, self).__init__()

        self.depth = depth

        self.in_conv = nn.Conv2d(
            in_channels, nf, kernel_size=3, stride=1, padding=1, bias=bias
        )
        self.conv_list = nn.ModuleList(
            [
                nn.Conv2d(nf, nf, kernel_size=3, stride=1, padding=1, bias=bias)
                for _ in range(self.depth - 2)
            ]
        )
        self.out_conv = nn.Conv2d(
            nf, out_channels, kernel_size=3, stride=1, padding=1, bias=bias
        )

        self.nl_list = nn.ModuleList([nn.PReLU() for _ in range(self.depth - 1)])

    def forward(self, x, Atu):
        x_in = torch.cat((x, Atu), dim=1)

        x_ = self.in_conv(x_in)
        x_ = self.nl_list[0](x_)

        for i in range(self.depth - 2):
            x_l = self.conv_list[i](x_)
            x_ = self.nl_list[i + 1](x_l)

        return self.out_conv(x_) + x


class DualBlock(nn.Module):
<<<<<<< HEAD
    def __init__(self, in_channels=3, out_channels=1, depth=3, bias=True, nf=5):
        """
        TODO: add doc
=======
    def __init__(self, in_channels=7, out_channels=3, depth=3, bias=True, nf=5):
        r"""
        Dual block for primal-dual network.

        Dual variables are images of shape (batch_size, in_channels, height, width). The input of each
        primal block is the concatenation of the current dual variable with the projected primal variable and
        the measurements. The output of each dual block is the current primal variable.

        :param int in_channels: number of input channels. Default: 7.
        :param int out_channels: number of output channels. Default: 3.
        :param int depth: number of convolutional layers in the block. Default: 3.
        :param bool bias: whether to use bias in convolutional layers. Default: True.
        :param int nf: number of features in the convolutional layers. Default: 5.
>>>>>>> d872bdf5
        """
        super(DualBlock, self).__init__()

        self.depth = depth

        self.in_conv = nn.Conv2d(
            in_channels, nf, kernel_size=3, stride=1, padding=1, bias=bias
        )
        self.conv_list = nn.ModuleList(
            [
                nn.Conv2d(nf, nf, kernel_size=3, stride=1, padding=1, bias=bias)
                for _ in range(self.depth - 2)
            ]
        )
        self.out_conv = nn.Conv2d(
            nf, out_channels, kernel_size=3, stride=1, padding=1, bias=bias
        )

        self.nl_list = nn.ModuleList([nn.PReLU() for _ in range(self.depth - 1)])

    def forward(self, u, Ax_cur, y):
        x_in = torch.cat((u, Ax_cur, y), dim=1)

        x_ = self.in_conv(x_in)
        x_ = self.nl_list[0](x_)

        for i in range(self.depth - 2):
            x_l = self.conv_list[i](x_)
            x_ = self.nl_list[i + 1](x_l)

        x_out = self.out_conv(x_) + Ax_cur

        return x_out<|MERGE_RESOLUTION|>--- conflicted
+++ resolved
@@ -4,12 +4,7 @@
 
 
 class PrimalBlock(nn.Module):
-<<<<<<< HEAD
-    def __init__(self, in_channels=2, out_channels=1, depth=3, bias=True, nf=5):
-        """
-        TODO: add doc
-=======
-    def __init__(self, in_channels=5, out_channels=3, depth=3, bias=True, nf=5):
+    def __init__(self, in_channels=6, out_channels=3, depth=3, bias=True, nf=5):
         r"""
         Primal block for primal-dual network.
 
@@ -22,7 +17,6 @@
         :param int depth: number of convolutional layers in the block. Default: 3.
         :param bool bias: whether to use bias in convolutional layers. Default: True.
         :param int nf: number of features in the convolutional layers. Default: 5.
->>>>>>> d872bdf5
         """
         super(PrimalBlock, self).__init__()
 
@@ -57,11 +51,6 @@
 
 
 class DualBlock(nn.Module):
-<<<<<<< HEAD
-    def __init__(self, in_channels=3, out_channels=1, depth=3, bias=True, nf=5):
-        """
-        TODO: add doc
-=======
     def __init__(self, in_channels=7, out_channels=3, depth=3, bias=True, nf=5):
         r"""
         Dual block for primal-dual network.
@@ -75,7 +64,6 @@
         :param int depth: number of convolutional layers in the block. Default: 3.
         :param bool bias: whether to use bias in convolutional layers. Default: True.
         :param int nf: number of features in the convolutional layers. Default: 5.
->>>>>>> d872bdf5
         """
         super(DualBlock, self).__init__()
 
