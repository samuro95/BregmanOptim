from .inpainting import Inpainting
from .compressed_sensing import CompressedSensing
from .blur import Blur, Downsampling, BlurFFT, SpaceVaryingBlur
from .range import Decolorize
from .haze import Haze
from .forward import (
    Denoising,
    Physics,
    LinearPhysics,
    DecomposablePhysics,
    adjoint_function,
)
from .noise import (
    GaussianNoise,
    PoissonNoise,
    PoissonGaussianNoise,
    UniformNoise,
    UniformGaussianNoise,
    LogPoissonNoise,
)
from .mri import MRI
from .tomography import Tomography
from .lidar import SinglePhotonLidar
from .singlepixel import SinglePixelCamera
from .remote_sensing import Pansharpen
<<<<<<< HEAD

from . import functional
from . import generator

# from .generator import (
#     PhysicsGenerator,
#     GeneratorMixture,
#     MotionBlurGenerator,
#     DiffractionBlurGenerator,
#     AccelerationMaskGenerator,
#     SigmaGenerator
# )
=======
from .phase_retrieval import PhaseRetrieval, RandomPhaseRetrieval
>>>>>>> 2e138eb5
<|MERGE_RESOLUTION|>--- conflicted
+++ resolved
@@ -23,19 +23,7 @@
 from .lidar import SinglePhotonLidar
 from .singlepixel import SinglePixelCamera
 from .remote_sensing import Pansharpen
-<<<<<<< HEAD
 
 from . import functional
 from . import generator
-
-# from .generator import (
-#     PhysicsGenerator,
-#     GeneratorMixture,
-#     MotionBlurGenerator,
-#     DiffractionBlurGenerator,
-#     AccelerationMaskGenerator,
-#     SigmaGenerator
-# )
-=======
-from .phase_retrieval import PhaseRetrieval, RandomPhaseRetrieval
->>>>>>> 2e138eb5
+from .phase_retrieval import PhaseRetrieval, RandomPhaseRetrieval