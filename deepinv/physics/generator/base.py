--- conflicted
+++ resolved
@@ -1,6 +1,7 @@
 import torch
 import torch.nn as nn
 from typing import List
+
 
 class PhysicsGenerator(nn.Module):
     r"""
@@ -33,13 +34,14 @@
     """
 
     def __init__(
-        self, step=lambda **kwargs: {}, device="cpu", dtype=torch.float32, **kwargs
+        self,
+        step=lambda **kwargs: {},
+        device="cpu",
+        dtype=torch.float32,
+        **kwargs
     ) -> None:
         super().__init__()
-<<<<<<< HEAD
-=======
 
->>>>>>> 34b20120
         self.step_func = step
         self.kwargs = kwargs
         self.factory_kwargs = {"device": device, "dtype": dtype}
@@ -65,6 +67,7 @@
 
         :param Generator other: the other generator to be added.
         """
+
         def step(**kwargs):
             x = self.step(**kwargs)
             y = other.step(**kwargs)
@@ -96,7 +99,9 @@
 
     """
 
-    def __init__(self, generators: List[PhysicsGenerator], probs: List[float]) -> None:
+    def __init__(
+        self, generators: List[PhysicsGenerator], probs: List[float]
+    ) -> None:
         super().__init__()
         probs = torch.tensor(probs)
         assert torch.sum(probs) == 1, "The sum of the probabilities must be 1."
@@ -116,10 +121,15 @@
         idx = torch.searchsorted(self.cum_probs, p)
         return self.generators[idx].step(batch_size, **kwargs)
 
+
 if __name__ == "__main__":
     # %%
 
-    from deepinv.physics.generator import MotionBlurGenerator, DiffractionBlurGenerator
+    from deepinv.physics.generator import (
+        MotionBlurGenerator,
+        DiffractionBlurGenerator,
+    )
+
     g1 = MotionBlurGenerator((1, 1, 3, 3))
     g2 = DiffractionBlurGenerator((1, 1, 3, 3))
     generator = GeneratorMixture([g1, g2], [0.5, 0.5])
