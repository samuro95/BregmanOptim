--- conflicted
+++ resolved
@@ -7,7 +7,8 @@
 from deepinv.physics.functional import (
     conv2d,
     conv_transpose2d,
-    filter_fft_2d
+    filter_fft_2d,
+    downsample,
 )
 
 
@@ -85,15 +86,10 @@
 
     where :math:`h` is a low-pass filter and :math:`S` is a subsampling operator.
 
-<<<<<<< HEAD
-=======
     :param torch.Tensor, str, NoneType filter: Downsampling filter. It can be ``'gaussian'``, ``'bilinear'`` or ``'bicubic'`` or a
         custom ``torch.Tensor`` filter. If ``None``, no filtering is applied.
->>>>>>> 6fa6d74c
     :param tuple[int] img_size: size of the input image
     :param int factor: downsampling factor
-    :param torch.Tensor, str, NoneType filter: Downsampling filter. It can be 'gaussian', 'bilinear' or 'bicubic' or a
-        custom ``torch.Tensor`` filter. If ``None``, no filtering is applied.
     :param str padding: options are ``'valid'``, ``'circular'``, ``'replicate'`` and ``'reflect'``.
         If ``padding='valid'`` the blurred output is smaller than the image (no padding)
         otherwise the blurred output has the same size as the image.
@@ -104,13 +100,10 @@
 
         Downsampling operator with a gaussian filter:
 
+        >>> from deepinv.physics import Downsampling
         >>> x = torch.zeros((1, 1, 32, 32)) # Define black image of size 32x32
         >>> x[:, :, 16, 16] = 1 # Define one white pixel in the middle
-<<<<<<< HEAD
-        >>> physics = Downsampling(img_size=((1, 1, 32, 32)), filter = "gaussian", factor = 2)
-=======
         >>> physics = Downsampling(filter = "gaussian", img_size=((1, 1, 32, 32)), factor = 2)
->>>>>>> 6fa6d74c
         >>> y = physics(x)
         >>> y[:, :, 7:10, 7:10] # Display the center of the downsampled image
         tensor([[[[0.0146, 0.0241, 0.0146],
@@ -122,12 +115,8 @@
     def __init__(
         self,
         img_size,
-<<<<<<< HEAD
-=======
         filter=None,
->>>>>>> 6fa6d74c
         factor=2,
-        filter="gaussian",
         device="cpu",
         padding="circular",
         **kwargs,
@@ -137,48 +126,53 @@
         assert isinstance(factor, int), "downsampling factor should be an integer"
         self.imsize = img_size
         self.padding = padding
+        if isinstance(filter, torch.nn.Parameter):
+            self.filter = filter.requires_grad_(False).to(device)
         if isinstance(filter, torch.Tensor):
-            self.filter = filter.to(device)
+            self.filter = torch.nn.Parameter(self.filter, requires_grad=False).to(
+                device
+            )
         elif filter is None:
             self.filter = filter
         elif filter == "gaussian":
-<<<<<<< HEAD
-            self.filter = (
-                gaussian_blur(sigma=(factor, factor)).requires_grad_(False).to(device)
-            )
-=======
             self.filter = torch.nn.Parameter(
                 gaussian_blur(sigma=(factor, factor)), requires_grad=False
             ).to(device)
->>>>>>> 6fa6d74c
         elif filter == "bilinear":
-            self.filter = bilinear_filter(self.factor).requires_grad_(False).to(device)
+            self.filter = torch.nn.Parameter(
+                bilinear_filter(self.factor), requires_grad=False
+            ).to(device)
         elif filter == "bicubic":
-            self.filter = bicubic_filter(self.factor).requires_grad_(False).to(device)
+            self.filter = torch.nn.Parameter(
+                bicubic_filter(self.factor), requires_grad=False
+            ).to(device)
         else:
             raise Exception("The chosen downsampling filter doesn't exist")
 
         if self.filter is not None:
-<<<<<<< HEAD
-            self.Fh = filter_fft(self.filter, img_size, real_fft=False).to(device)
-=======
             self.Fh = filter_fft_2d(self.filter, img_size, real_fft=False).to(device)
->>>>>>> 6fa6d74c
             self.Fhc = torch.conj(self.Fh)
             self.Fh2 = self.Fhc * self.Fh
-            self.filter = torch.nn.Parameter(self.filter, requires_grad=False)
             self.Fhc = torch.nn.Parameter(self.Fhc, requires_grad=False)
             self.Fh2 = torch.nn.Parameter(self.Fh2, requires_grad=False)
 
-    def A(self, x):
+    def A(self, x, theta=None):
+        r"""
+        Applies the downsampling operator to the input image.
+
+        :param torch.Tensor x: input image.
+        :param None, torch.Tensor theta: Filter :math:`h` to be applied to the input image before downsampling.
+            If not ``None``, it uses this filter and stores it as the current filter.
+        """
+        if theta is not None:
+            self.filter = torch.nn.Parameter(torch.tensor(theta))
+
         if self.filter is not None:
-            x = conv(x, self.filter, padding=self.padding)
-        x = x[:, :, :: self.factor, :: self.factor]  # downsample
+            x = conv2d(x, self.filter, padding=self.padding)
+
+        x = downsample(x, self.factor)  # downsample
         return x
 
-<<<<<<< HEAD
-    def A_adjoint(self, y):
-=======
     def A_adjoint(self, y, theta=None):
         r"""
         Adjoint operator of the downsampling operator.
@@ -191,11 +185,10 @@
         if theta is not None:
             self.filter = torch.nn.Parameter(torch.tensor(theta))
 
->>>>>>> 6fa6d74c
         x = torch.zeros((y.shape[0],) + self.imsize, device=y.device)
         x[:, :, :: self.factor, :: self.factor] = y  # upsample
         if self.filter is not None:
-            x = conv_transpose(x, self.filter, padding=self.padding)
+            x = conv_transpose2d(x, self.filter, padding=self.padding)
         return x
 
     def prox_l2(self, z, y, gamma, use_fft=True):
