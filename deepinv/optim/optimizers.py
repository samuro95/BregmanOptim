--- conflicted
+++ resolved
@@ -421,13 +421,8 @@
         :param torch.Tensor y: measurement vector.
         :param deepinv.physics physics: physics of the problem for the acquisition of ``y``.
         :param torch.Tensor x_gt: (optional) ground truth image, for plotting the PSNR across optim iterations.
-<<<<<<< HEAD
         :param bool compute_metrics: whether to compute the metrics or not. Default: ``False``.
         :return: If ``compute_metrics`` is ``False``,  returns (torch.Tensor) the output of the algorithm.
-=======
-        :param bool compute_metrics: whether to compute the metrics or not. Default: `False`.
-        :return: If `compute_metrics` is False,  returns (torch.Tensor) the output of the algorithm.
->>>>>>> 3548cd99
                 Else, returns (torch.Tensor, dict) the output of the algorithm and the metrics.
         """
         x, metrics = self.fixed_point(
@@ -537,7 +532,9 @@
                 x, cur_params["g_param"]
             )
 
-        has_cost = True  # boolean to indicate if there is a cost function to evaluate along the iterations
+        has_cost = (
+            True
+        )  # boolean to indicate if there is a cost function to evaluate along the iterations
     else:
         has_cost = False
     # Create a instance of :class:`deepinv.optim.optim_iterators.OptimIterator`.
