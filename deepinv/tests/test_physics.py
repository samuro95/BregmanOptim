import pytest
import torch
import numpy as np
from deepinv.physics.forward import adjoint_function
import deepinv as dinv
from deepinv.optim.data_fidelity import L2

# Linear forward operators to test (make sure they appear in find_operator as well)
# We do not include operators for which padding is involved, they are tested separately
OPERATORS = [
    "CS",
    "fastCS",
    "inpainting",
    "denoising",
    "fftdeblur",
    "singlepixel",
    "deblur_valid",
    "deblur_circular",
    "deblur_reflect",
    "deblur_replicate",
    "space_deblur_valid",
    "space_deblur_circular",
    "space_deblur_reflect",
    "space_deblur_replicate",
    "super_resolution_valid",
    "super_resolution_circular",
    "super_resolution_reflect",
    "super_resolution_replicate",
    "aliased_super_resolution",
    "fast_singlepixel",
    "MRI",
<<<<<<< HEAD
    "pansharpen",
    "random_diag",
=======
    "aliased_pansharpen",
    "pansharpen_valid",
    "pansharpen_circular",
    "pansharpen_reflect",
    "pansharpen_replicate",
    "complex_compressed_sensing",
>>>>>>> 9e61435e
]

NONLINEAR_OPERATORS = ["haze", "lidar"]

NOISES = [
    "Gaussian",
    "Poisson",
    "PoissonGaussian",
    "UniformGaussian",
    "Uniform",
    "Neighbor2Neighbor",
    "LogPoisson",
]


def find_operator(name, device):
    r"""
    Chooses operator

    :param name: operator name
    :param device: (torch.device) cpu or cuda
    :return: (deepinv.physics.Physics) forward operator.
    """
    img_size = (3, 16, 8)
    norm = 1
    dtype = torch.float
    padding = None
    paddings = ["valid", "circular", "reflect", "replicate"]
    for p in paddings:
        if p in name:
            padding = p
            break

    if name == "CS":
        m = 30
        p = dinv.physics.CompressedSensing(m=m, img_shape=img_size, device=device)
        norm = (
            1 + np.sqrt(np.prod(img_size) / m)
        ) ** 2 - 0.75  # Marcenko-Pastur law, second term is a small n correction
    elif name == "fastCS":
        p = dinv.physics.CompressedSensing(
            m=20, fast=True, channelwise=True, img_shape=img_size, device=device
        )
    elif name == "inpainting":
        p = dinv.physics.Inpainting(tensor_size=img_size, mask=0.5, device=device)
    elif name == "MRI":
        img_size = (2, 16, 8)
        p = dinv.physics.MRI(mask=torch.ones(img_size[-2], img_size[-1]), device=device)
    elif name == "Tomography":
        img_size = (1, 16, 16)
        p = dinv.physics.Tomography(
            img_width=img_size[-1], angles=img_size[-1], device=device
        )
    elif name == "denoising":
        p = dinv.physics.Denoising(dinv.physics.GaussianNoise(0.1))
    elif name.startswith("pansharpen"):
        img_size = (3, 30, 32)
        p = dinv.physics.Pansharpen(
            img_size=img_size, device=device, padding=padding, filter="bilinear"
        )
        norm = 0.4
    elif name == "aliased_pansharpen":
        img_size = (3, 30, 32)
        p = dinv.physics.Pansharpen(img_size=img_size, device=device, filter=None)
        norm = 1.4
    elif name == "fast_singlepixel":
        p = dinv.physics.SinglePixelCamera(
            m=20, fast=True, img_shape=img_size, device=device
        )
    elif name == "singlepixel":
        m = 20
        p = dinv.physics.SinglePixelCamera(
            m=m, fast=False, img_shape=img_size, device=device
        )
        norm = (
            1 + np.sqrt(np.prod(img_size) / m)
        ) ** 2 - 3.7  # Marcenko-Pastur law, second term is a small n correction
    elif name.startswith("deblur"):
        img_size = (3, 17, 19)
        p = dinv.physics.Blur(
            filter=dinv.physics.blur.gaussian_blur(sigma=(0.25, 0.1), angle=45.0),
            padding=padding,
            device=device,
        )
    elif name == "fftdeblur":
        img_size = (3, 17, 19)
        p = dinv.physics.BlurFFT(
            img_size=img_size,
            filter=dinv.physics.blur.bicubic_filter(),
            device=device,
        )
    elif name.startswith("space_deblur"):
        img_size = (3, 20, 13)
        h = dinv.physics.blur.bilinear_filter(factor=2).unsqueeze(0).to(device)
        h = torch.cat([h, h], dim=0)
        p = dinv.physics.SpaceVaryingBlur(
            filters=h,
            multipliers=torch.ones(
                (
                    2,
                    1,
                )
                + img_size,
                device=device,
            )
            * 0.5,
            padding=padding,
        )
    elif name == "aliased_super_resolution":
        img_size = (1, 32, 32)
        factor = 2
<<<<<<< HEAD
        norm = 1 / factor**2
        p = dinv.physics.Downsampling(img_size=img_size, factor=factor, device=device)
    elif name == "random_diag":
        img_size = (2, 1, 32, 32)
        B, C, W, H = img_size
        diag = torch.rand((C * W * H), device=device)
        A = torch.diag(diag)
        A_forward = lambda v: (torch.matmul(A, v.reshape(B, -1).T).T).reshape(
            B, C, W, H
        )
        A_adjoint = lambda v: (
            torch.matmul(A.transpose(0, 1), v.reshape(B, -1).T).T
        ).reshape(B, C, W, H)
        p = dinv.physics.LinearPhysics(A=A_forward, A_adjoint=A_adjoint)
        norm = torch.max(diag).item()
=======
        norm = 1.0
        p = dinv.physics.Downsampling(
            img_size=img_size,
            factor=factor,
            padding=padding,
            device=device,
            filter=None,
        )
    elif name.startswith("super_resolution"):
        img_size = (1, 32, 32)
        factor = 2
        norm = 1.0 / factor**2
        p = dinv.physics.Downsampling(
            img_size=img_size,
            factor=factor,
            padding=padding,
            device=device,
            filter="bilinear",
        )
    elif name == "complex_compressed_sensing":
        img_size = (1, 8, 8)
        m = 50
        p = dinv.physics.CompressedSensing(
            m=m, img_shape=img_size, dtype=torch.cfloat, device=device
        )
        dtype = p.dtype
        norm = (1 + np.sqrt(np.prod(img_size) / m)) ** 2
>>>>>>> 9e61435e
    else:
        raise Exception("The inverse problem chosen doesn't exist")
    return p, img_size, norm, dtype


def find_nonlinear_operator(name, device):
    r"""
    Chooses operator

    :param name: operator name
    :param device: (torch.device) cpu or cuda
    :return: (deepinv.physics.Physics) forward operator.
    """
    if name == "haze":
        x = dinv.utils.TensorList(
            [
                torch.randn(1, 1, 16, 16, device=device),
                torch.randn(1, 1, 16, 16, device=device),
                torch.randn(1, device=device),
            ]
        )
        p = dinv.physics.Haze()
    elif name == "lidar":
        x = torch.rand(1, 3, 16, 16, device=device)
        p = dinv.physics.SinglePhotonLidar(device=device)
    else:
        raise Exception("The inverse problem chosen doesn't exist")
    return p, x


@pytest.mark.parametrize("name", OPERATORS)
def test_operators_adjointness(name, device):
    r"""
    Tests if a linear forward operator has a well defined adjoint.
    Warning: Only test linear operators, non-linear ones will fail the test.

    :param name: operator name (see find_operator)
    :param imsize: image size tuple in (C, H, W)
    :param device: (torch.device) cpu or cuda:x
    :return: asserts adjointness
    """
    physics, imsize, _, dtype = find_operator(name, device)
    x = torch.randn(imsize, device=device, dtype=dtype).unsqueeze(0)
    error = physics.adjointness_test(x).abs()
    assert error < 1e-3

    if (
        "pansharpen" in name
    ):  # automatic adjoint does not work for inputs that are not torch.tensors
        return
    f = adjoint_function(physics.A, x.shape, x.device, x.dtype)

    y = physics.A(x)
    error2 = (f(y) - physics.A_adjoint(y)).flatten().mean().abs()

    assert error2 < 1e-3


@pytest.mark.parametrize("name", OPERATORS)
def test_operators_norm(name, device):
    r"""
    Tests if a linear physics operator has a norm close to 1.
    Warning: Only test linear operators, non-linear ones will fail the test.

    :param name: operator name (see find_operator)
    :param imsize: (tuple) image size tuple in (C, H, W)
    :param device: (torch.device) cpu or cuda:x
    :return: asserts norm is in (.8,1.2)
    """
    if name == "singlepixel" or name == "CS":
        device = torch.device("cpu")

    torch.manual_seed(0)
    physics, imsize, norm_ref, dtype = find_operator(name, device)
    x = torch.randn(imsize, device=device, dtype=dtype).unsqueeze(0)
    norm = physics.compute_norm(x, max_iter=1000, tol=1e-6)
    bound = 1e-2
    # if theoretical bound relies on Marcenko-Pastur law, or if pansharpening, relax the bound
    if (
        name in ["singlepixel", "CS", "complex_compressed_sensing"]
        or "pansharpen" in name
        or "space_deblur"
    ):
        bound = 0.2
    assert torch.abs(norm - norm_ref) < bound


@pytest.mark.parametrize("name", NONLINEAR_OPERATORS)
def test_nonlinear_operators(name, device):
    r"""
    Tests if a linear physics operator has a norm close to 1.
    Warning: Only test linear operators, non-linear ones will fail the test.

    :param name: operator name (see find_operator)
    :param device: (torch.device) cpu or cuda:x
    :return: asserts correct shapes
    """
    physics, x = find_nonlinear_operator(name, device)
    y = physics(x)
    xhat = physics.A_dagger(y)
    assert x.shape == xhat.shape


@pytest.mark.parametrize("name", OPERATORS)
def test_pseudo_inverse(name, device):
    r"""
    Tests if a linear physics operator has a well-defined pseudoinverse.
    Warning: Only test linear operators, non-linear ones will fail the test.

    :param name: operator name (see find_operator)
    :param imsize: (tuple) image size tuple in (C, H, W)
    :param device: (torch.device) cpu or cuda:x
    :return: asserts error is less than 1e-3
    """
    physics, imsize, _, dtype = find_operator(name, device)
    x = torch.randn(imsize, device=device, dtype=dtype).unsqueeze(0)

    r = physics.A_adjoint(physics.A(x))
    y = physics.A(r)
    error = (physics.A_dagger(y) - r).flatten().mean().abs()
    assert error < 0.01


def test_MRI(device):
    r"""
    Test MRI function

    :param name: operator name (see find_operator)
    :param imsize: (tuple) image size tuple in (C, H, W)
    :param device: (torch.device) cpu or cuda:x
    :return: asserts error is less than 1e-3
    """
    mask = torch.ones((32, 32), device=device)
    physics = dinv.physics.MRI(mask=mask, device=device, acceleration_factor=4)
    x = torch.randn((2, 32, 32), device=device).unsqueeze(0)
    y1 = physics.A(x)
    x2 = physics.A_adjoint(y1)
    assert x2.shape == x.shape

    generator = dinv.physics.generator.AccelerationMaskGenerator(
        (32, 32), device=device
    )
    mask = generator.step()
    y2 = physics.A(x, **mask)
    if y1.shape == y2.shape:
        error = (y1.abs() - y2.abs()).flatten().mean().abs()
        assert error > 0.0


def test_phase_retrieval(device):
    r"""
    Tests to ensure the phase retrieval operator is behaving as expected.

    :param device: (torch.device) cpu or cuda:x
    :return: asserts error is less than 1e-3
    """
    x = torch.randn((1, 1, 10, 10), dtype=torch.cfloat, device=device)
    physics = dinv.physics.RandomPhaseRetrieval(
        m=500, img_shape=(1, 10, 10), device=device
    )
    # nonnegativity
    assert (physics(x) >= 0).all()
    # same outputes for x and -x
    assert torch.equal(physics(x), physics(-x))


def test_phase_retrieval_Avjp(device):
    r"""
    Tests if the gradient computed with A_vjp method of phase retrieval is consistent with the autograd gradient.

    :param device: (torch.device) cpu or cuda:x
    :return: assertion error if the relative difference between the two gradients is more than 1e-5
    """
    # essential to enable autograd
    torch.set_grad_enabled(True)
    x = torch.randn((1, 1, 3, 3), dtype=torch.cfloat, device=device, requires_grad=True)
    physics = dinv.physics.RandomPhaseRetrieval(
        m=10, img_shape=(1, 3, 3), device=device
    )
    loss = L2()
    func = lambda x: loss(x, torch.ones_like(physics(x)), physics)[0]
    grad_value = torch.func.grad(func)(x)
    jvp_value = loss.grad(x, torch.ones_like(physics(x)), physics)
    assert torch.isclose(grad_value[0], jvp_value, rtol=1e-5).all()


def test_linear_physics_Avjp(device):
    r"""
    Tests if the gradient computed with A_vjp method of linear physics is consistent with the autograd gradient.

    :param device: (torch.device) cpu or cuda:x
    :return: assertion error if the relative difference between the two gradients is more than 1e-5
    """
    # essential to enable autograd
    torch.set_grad_enabled(True)
    x = torch.randn((1, 1, 3, 3), dtype=torch.float, device=device, requires_grad=True)
    physics = dinv.physics.CompressedSensing(m=10, img_shape=(1, 3, 3), device=device)
    loss = L2()
    func = lambda x: loss(x, torch.ones_like(physics(x)), physics)[0]
    grad_value = torch.func.grad(func)(x)
    jvp_value = loss.grad(x, torch.ones_like(physics(x)), physics)
    assert torch.isclose(grad_value[0], jvp_value, rtol=1e-5).all()


def test_physics_Avjp(device):
    r"""
    Tests if the vector Jacobian product computed by A_vjp method of physics is correct.

    :param device: (torch.device) cpu or cuda:x
    :return: assertion error if the relative difference between the computed gradients and expected values is more than 1e-5
    """
    A = torch.eye(3, dtype=torch.float64)

    def A_forward(v):
        return A @ v

    physics = dinv.physics.Physics(A=A_forward)
    for _ in range(100):
        x = torch.randn(3, dtype=torch.float64)
        v = torch.randn(3, dtype=torch.float64)
        # Jacobian in this case should be identity
        assert torch.allclose(physics.A_vjp(x, v), v)


def choose_noise(noise_type):
    gain = 0.1
    sigma = 0.1
    mu = 0.2
    N0 = 1024.0
    if noise_type == "PoissonGaussian":
        noise_model = dinv.physics.PoissonGaussianNoise(sigma=sigma, gain=gain)
    elif noise_type == "Gaussian":
        noise_model = dinv.physics.GaussianNoise(sigma)
    elif noise_type == "UniformGaussian":
        noise_model = dinv.physics.UniformGaussianNoise()
    elif noise_type == "Uniform":
        noise_model = dinv.physics.UniformNoise(a=gain)
    elif noise_type == "Poisson":
        noise_model = dinv.physics.PoissonNoise(gain)
    elif noise_type == "Neighbor2Neighbor":
        noise_model = dinv.physics.PoissonNoise(gain)
    elif noise_type == "LogPoisson":
        noise_model = dinv.physics.LogPoissonNoise(N0, mu)
    else:
        raise Exception("Noise model not found")

    return noise_model


@pytest.mark.parametrize("noise_type", NOISES)
def test_noise(device, noise_type):
    r"""
    Tests noise models.
    """
    physics = dinv.physics.DecomposablePhysics()
    physics.noise_model = choose_noise(noise_type)
    x = torch.ones((1, 3, 2), device=device).unsqueeze(0)

    y1 = physics(
        x
    )  # Note: this works but not physics.A(x) because only the noise is reset (A does not encapsulate noise)
    assert y1.shape == x.shape


def test_noise_domain(device):
    r"""
    Tests that there is no noise outside the domain of the measurement operator, i.e. that in y = Ax+n, we have
    n=0 where Ax=0.
    """
    x = torch.ones((3, 12, 7), device=device).unsqueeze(0)
    mask = torch.ones_like(x[0])
    # mask[:, x.shape[-2]//2-3:x.shape[-2]//2+3, x.shape[-1]//2-3:x.shape[-1]//2+3] = 0
    mask[0, 0, 0] = 0
    mask[1, 1, 1] = 0
    mask[2, 2, 2] = 0

    physics = dinv.physics.Inpainting(tensor_size=x.shape, mask=mask, device=device)
    physics.noise_model = choose_noise("Gaussian")
    y1 = physics(
        x
    )  # Note: this works but not physics.A(x) because only the noise is reset (A does not encapsulate noise)
    assert y1.shape == x.shape

    assert y1[0, 0, 0, 0] == 0
    assert y1[0, 1, 1, 1] == 0
    assert y1[0, 2, 2, 2] == 0


def test_blur(device):
    r"""
    Tests that there is no noise outside the domain of the measurement operator, i.e. that in y = Ax+n, we have
    n=0 where Ax=0.
    """
    torch.manual_seed(0)
    x = torch.randn((3, 128, 128), device=device).unsqueeze(0)
    h = torch.ones((1, 1, 5, 5)) / 25.0

    physics_blur = dinv.physics.Blur(
        img_size=(1, x.shape[-2], x.shape[-1]),
        filter=h,
        device=device,
        padding="circular",
    )

    physics_blurfft = dinv.physics.BlurFFT(
        img_size=(1, x.shape[-2], x.shape[-1]),
        filter=h,
        device=device,
    )

    y1 = physics_blur(x)
    y2 = physics_blurfft(x)

    back1 = physics_blur.A_adjoint(y1)
    back2 = physics_blurfft.A_adjoint(y2)

    assert y1.shape == y2.shape
    assert back1.shape == back2.shape

    error_A = (y1 - y2).flatten().abs().max()
    error_At = (back1 - back2).flatten().abs().max()

    assert error_A < 1e-6
    assert error_At < 1e-6


def test_reset_noise(device):
    r"""
    Tests that the reset function works.

    :param device: (torch.device) cpu or cuda:x
    :return: asserts error is > 0
    """
    x = torch.ones((1, 3, 3), device=device).unsqueeze(0)
    physics = dinv.physics.Denoising()
    physics.noise_model = dinv.physics.GaussianNoise(0.1)

    y1 = physics(x)
    y2 = physics(x, sigma=0.2)

    assert physics.noise_model.sigma == 0.2

    physics.noise_model = dinv.physics.PoissonNoise(0.1)

    y1 = physics(x)
    y2 = physics(x, gain=0.2)

    assert physics.noise_model.gain == 0.2

    physics.noise_model = dinv.physics.PoissonGaussianNoise(0.5, 0.3)
    y1 = physics(x)
    y2 = physics(x, sigma=0.2, gain=0.2)

    assert physics.noise_model.gain == 0.2
    assert physics.noise_model.sigma == 0.2


def test_tomography(device):
    r"""
    Tests tomography operator which does not have a numerically precise adjoint.

    :param device: (torch.device) cpu or cuda:x
    """
    for circle in [True, False]:
        imsize = (1, 16, 16)
        physics = dinv.physics.Tomography(
            img_width=imsize[-1], angles=imsize[-1], device=device, circle=circle
        )

        x = torch.randn(imsize, device=device).unsqueeze(0)
        r = physics.A_adjoint(physics.A(x))
        y = physics.A(r)
        error = (physics.A_dagger(y) - r).flatten().mean().abs()
        assert error < 0.2<|MERGE_RESOLUTION|>--- conflicted
+++ resolved
@@ -29,17 +29,12 @@
     "aliased_super_resolution",
     "fast_singlepixel",
     "MRI",
-<<<<<<< HEAD
-    "pansharpen",
-    "random_diag",
-=======
     "aliased_pansharpen",
     "pansharpen_valid",
     "pansharpen_circular",
     "pansharpen_reflect",
     "pansharpen_replicate",
     "complex_compressed_sensing",
->>>>>>> 9e61435e
 ]
 
 NONLINEAR_OPERATORS = ["haze", "lidar"]
@@ -151,23 +146,6 @@
     elif name == "aliased_super_resolution":
         img_size = (1, 32, 32)
         factor = 2
-<<<<<<< HEAD
-        norm = 1 / factor**2
-        p = dinv.physics.Downsampling(img_size=img_size, factor=factor, device=device)
-    elif name == "random_diag":
-        img_size = (2, 1, 32, 32)
-        B, C, W, H = img_size
-        diag = torch.rand((C * W * H), device=device)
-        A = torch.diag(diag)
-        A_forward = lambda v: (torch.matmul(A, v.reshape(B, -1).T).T).reshape(
-            B, C, W, H
-        )
-        A_adjoint = lambda v: (
-            torch.matmul(A.transpose(0, 1), v.reshape(B, -1).T).T
-        ).reshape(B, C, W, H)
-        p = dinv.physics.LinearPhysics(A=A_forward, A_adjoint=A_adjoint)
-        norm = torch.max(diag).item()
-=======
         norm = 1.0
         p = dinv.physics.Downsampling(
             img_size=img_size,
@@ -195,7 +173,6 @@
         )
         dtype = p.dtype
         norm = (1 + np.sqrt(np.prod(img_size) / m)) ** 2
->>>>>>> 9e61435e
     else:
         raise Exception("The inverse problem chosen doesn't exist")
     return p, img_size, norm, dtype
