--- conflicted
+++ resolved
@@ -33,13 +33,8 @@
         out = ULA(prior, likelihood, max_iter=1000,  verbose=True,
                alpha=.9, step_size=.01*stepsize, clip=(-1, 2), thresh_conv=thresh_conv, sigma=sigma)
     elif algo == 'SKRock':
-<<<<<<< HEAD
-        out = SKRock(prior, likelihood, max_iter=500, verbose=True, thresh_conv=thresh_conv,
+        out = SKRock(prior, likelihood, max_iter=100, verbose=True, thresh_conv=thresh_conv,
                           alpha=.9, step_size=stepsize, clip=(-1, 2), sigma=sigma)
-=======
-        out = SKRock(prior, likelihood, max_iter=100, verbose=True, crit_conv=crit_conv,
-                          alpha=.9, step_size=stepsize, clip=(-1, 2))
->>>>>>> eea90292
     else:
         raise Exception('The sampling algorithm doesnt exist')
 
