--- conflicted
+++ resolved
@@ -66,19 +66,6 @@
     deepinv.loss.R2RLoss
 
 
-<<<<<<< HEAD
-=======
-Some self-supervised methods require modifying the model at evaluation time, e.g., by adding noise to the input or removing
-measurements. These methods are implemented in the following functions.
-
-.. autosummary::
-   :toctree: stubs
-   :template: myclass_template.rst
-   :nosignatures:
-
-    deepinv.loss.r2r_eval
-    deepinv.loss.splitting_eval
-
 .. _adversarial-losses:
 Adversarial Learning
 --------------------
@@ -100,7 +87,6 @@
     deepinv.loss.adversarial.UnsupAdversarialDiscriminatorLoss
     deepinv.loss.adversarial.UAIRGeneratorLoss
 
->>>>>>> 71257c67
 Metrics
 --------
 Metrics are generally used to evaluate the performance of a model. Some of them can be used as training losses as well.
