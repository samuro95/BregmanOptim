--- conflicted
+++ resolved
@@ -66,10 +66,7 @@
 
 Metrics
 --------
-<<<<<<< HEAD
-=======
 Metrics are generally used to evaluate the performance of a model. Some of them can be used as training losses as well.
->>>>>>> 0b40ff5a
 
 .. autosummary::
    :toctree: stubs
